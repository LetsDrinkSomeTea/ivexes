--- conflicted
+++ resolved
@@ -39,21 +39,13 @@
       
       - name: Test CLI help
         run: |
-<<<<<<< HEAD
-          uv run python examples/manual.py --help
-=======
-          python3 manual.py --help
->>>>>>> da43cc43
+          uv run python manual.py --help
         env:
           LLM_API_KEY: sk-test-key-for-validation
       
       - name: Test vector database query
         run: |
-<<<<<<< HEAD
-          uv run python examples/manual.py vector-db query test-value
-=======
-          python3 manual.py vector-db query test-value
->>>>>>> da43cc43
+          uv run python manual.py vector-db query test-value
         env:
           LLM_API_KEY: sk-test-key-for-validation
       
