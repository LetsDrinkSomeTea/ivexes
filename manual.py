--- conflicted
+++ resolved
@@ -1,15 +1,6 @@
 #!/usr/bin/env python3
 """Manual command line interface for ivexes modules."""
 
-<<<<<<< HEAD
-from typing import Optional, cast
-from agents import Agent, FunctionTool
-from agents.models.chatcmpl_converter import Converter
-from typing import Optional
-import click
-import os
-=======
->>>>>>> d52aaf84
 import logging
 import os
 from typing import Optional
